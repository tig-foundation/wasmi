--- conflicted
+++ resolved
@@ -1,12 +1,8 @@
 use super::Executor;
 use crate::{
     core::UntypedVal,
-<<<<<<< HEAD
-    engine::bytecode::{BinInstr, BinInstrImm16},
+    engine::bytecode::{Const16, Reg},
     store::StoreInner,
-=======
-    engine::bytecode::{Const16, Reg},
->>>>>>> 35eb6054
 };
 
 #[cfg(doc)]
@@ -16,14 +12,8 @@
     ( $( (Instruction::$var_name:ident, $fn_name:ident, $op:expr) ),* $(,)? ) => {
         $(
             #[doc = concat!("Executes an [`Instruction::", stringify!($var_name), "`].")]
-<<<<<<< HEAD
-            #[inline(always)]
-            pub fn $fn_name(&mut self, store: Option<&mut StoreInner>, instr: BinInstr) {
-                self.execute_binary(store, instr, $op)
-=======
-            pub fn $fn_name(&mut self, result: Reg, lhs: Reg, rhs: Reg) {
-                self.execute_binary(result, lhs, rhs, $op)
->>>>>>> 35eb6054
+            pub fn $fn_name(&mut self, store: Option<&mut StoreInner>, result: Reg, lhs: Reg, rhs: Reg) {
+                self.execute_binary(store, result, lhs, rhs, $op)
             }
         )*
     };
@@ -73,14 +63,8 @@
     ( $( ($ty:ty, Instruction::$var_name:ident, $fn_name:ident, $op:expr) ),* $(,)? ) => {
         $(
             #[doc = concat!("Executes an [`Instruction::", stringify!($var_name), "`].")]
-<<<<<<< HEAD
-            #[inline(always)]
-            pub fn $fn_name(&mut self, store: Option<&mut StoreInner>, instr: BinInstrImm16<$ty>) {
-                self.execute_binary_imm16(store, instr, $op)
-=======
-            pub fn $fn_name(&mut self, result: Reg, lhs: Reg, rhs: Const16<$ty>) {
-                self.execute_binary_imm16(result, lhs, rhs, $op)
->>>>>>> 35eb6054
+            pub fn $fn_name(&mut self, store: Option<&mut StoreInner>, result: Reg, lhs: Reg, rhs: Const16<$ty>) {
+                self.execute_binary_imm16(store, result, lhs, rhs, $op)
             }
         )*
     };
