use super::Executor;
use crate::{
    core::TrapCode,
    engine::{
        bytecode::{FuncIdx, Instruction, Register, RegisterSpan, SignatureIdx, TableIdx},
        code_map::InstructionPtr,
<<<<<<< HEAD
        executor::stack::{CallFrame, Stack, ValueStackPtr, ValueStackPtrIter},
=======
        executor::stack::{CallFrame, FrameRegisters, Stack},
>>>>>>> 688d9869
        CompiledFunc,
        CompiledFuncEntity,
    },
    func::FuncEntity,
    Error,
    Func,
    FuncRef,
};
use core::slice;

/// Describes whether a `call` instruction has at least one parameter or none.
#[derive(Debug, Copy, Clone)]
pub enum CallParams {
    /// The function call has no parameters.
    None,
    /// The function call has at least one parameter.
    Some,
}

/// The outcome of a Wasm execution.
///
/// # Note
///
/// A Wasm execution includes everything but host calls.
/// In other words: Everything in between host calls is a Wasm execution.
#[derive(Debug, Copy, Clone)]
pub enum CallOutcome {
    /// The Wasm execution continues in Wasm.
    Continue,
    /// The Wasm execution calls a host function.
    Call {
        results: RegisterSpan,
        host_func: Func,
        call_kind: CallKind,
    },
}

/// The kind of a function call.
#[derive(Debug, Copy, Clone)]
pub enum CallKind {
    /// A nested function call.
    Nested,
    /// A tailing function call.
    Tail,
}

impl<'ctx, 'engine> Executor<'ctx, 'engine> {
    /// Updates the [`InstructionPtr`] of the caller [`CallFrame`] before dispatching a call.
    ///
    /// # Note
    ///
    /// The `offset` denotes how many [`Instruction`] words make up the call instruction.
    #[inline]
    fn update_instr_ptr_at(&mut self, offset: usize) {
        // Note: we explicitly do not mutate `self.ip` since that would make
        // other parts of the code more fragile with respect to instruction ordering.
        let mut ip = self.ip;
        ip.add(offset);
        let caller = self
            .call_stack
            .peek_mut()
            .expect("caller call frame must be on the stack");
        caller.update_instr_ptr(ip);
    }

    /// Fetches the [`Instruction::CallIndirectParams`] parameter for a call [`Instruction`].
    ///
    /// # Note
    ///
    /// - This advances the [`InstructionPtr`] to the next [`Instruction`].
    /// - This is done by encoding an [`Instruction::TableGet`] instruction
    ///   word following the actual instruction where the [`TableIdx`]
    ///   paremeter belongs to.
    /// - This is required for some instructions that do not fit into
    ///   a single instruction word and store a [`TableIdx`] value in
    ///   another instruction word.
    fn pull_call_indirect_params(&mut self) -> (u32, TableIdx) {
        self.ip.add(1);
        match self.ip.get() {
            Instruction::CallIndirectParams(call_params) => {
                let index = u32::from(self.get_register(call_params.index));
                let table = call_params.table;
                (index, table)
            }
            Instruction::CallIndirectParamsImm16(call_params) => {
                let index = u32::from(call_params.index);
                let table = call_params.table;
                (index, table)
            }
            unexpected => unreachable!(
                "expected `Instruction::CallIndirectParams[Imm16]` but found {unexpected:?}"
            ),
        }
    }

    /// Creates a [`CallFrame`] for calling the [`CompiledFunc`].
    #[inline(always)]
    fn dispatch_compiled_func(
        &mut self,
        results: RegisterSpan,
        func: &CompiledFuncEntity,
    ) -> Result<CallFrame, Error> {
        let instrs = func.instrs();
        let instr_ptr = InstructionPtr::new(instrs.as_ptr());
        let (base_ptr, frame_ptr) = self.value_stack.alloc_call_frame(func)?;
        // We have to reinstantiate the `self.sp` [`FrameRegisters`] since we just called
        // [`ValueStack::alloc_call_frame`] which might invalidate all live [`FrameRegisters`].
        let caller = self
            .call_stack
            .peek()
            .expect("need to have a caller on the call stack");
        // Safety: We use the base offset of a live call frame on the call stack.
        self.sp = unsafe { self.value_stack.stack_ptr_at(caller.base_offset()) };
        let instance = caller.instance();
        let frame = CallFrame::new(instr_ptr, frame_ptr, base_ptr, results, *instance);
        Ok(frame)
    }

    /// Copies the parameters from `src` for the called [`CallFrame`].
    ///
    /// This will also adjust the instruction pointer to point to the
    /// last call parameter [`Instruction`] if any.
    #[inline(always)]
    #[must_use]
<<<<<<< HEAD
    fn copy_call_params(&mut self, callee_regs: ValueStackPtr) -> InstructionPtr {
=======
    fn copy_call_params(&mut self, mut callee_regs: FrameRegisters) -> InstructionPtr {
        let mut dst = Register::from_i16(0);
>>>>>>> 688d9869
        let mut ip = self.ip;
        let mut callee_regs = ValueStackPtrIter::new(callee_regs, Register::from_i16(0));
        let mut copy_params = |values: &[Register]| {
            for value in values {
                let value = self.get_register(*value);
                // Safety: The `callee.results()` always refer to a span of valid
                //         registers of the `caller` that does not overlap with the
                //         registers of the callee since they reside in different
                //         call frames. Therefore this access is safe.
                unsafe { callee_regs.set_next(value) }
            }
        };
        ip.add(1);
        while let Instruction::RegisterList(values) = ip.get() {
            copy_params(values);
            ip.add(1);
        }
        let values = match ip.get() {
            Instruction::Register(value) => slice::from_ref(value),
            Instruction::Register2(values) => values,
            Instruction::Register3(values) => values,
            unexpected => {
                unreachable!(
                    "unexpected Instruction found while copying call parameters: {unexpected:?}"
                )
            }
        };
        copy_params(values);
        // Finally return the instruction pointer to the last call parameter [`Instruction`] if any.
        ip
    }

    /// Prepares a [`CompiledFunc`] call with optional [`CallParams`].
    #[inline(always)]
    fn prepare_compiled_func_call(
        &mut self,
        results: RegisterSpan,
        func: CompiledFunc,
        params: CallParams,
        call_kind: CallKind,
    ) -> Result<(), Error> {
        let func = self.code_map.get(func)?;
        let mut called = self.dispatch_compiled_func(results, func)?;
        if let CallParams::Some = params {
            let called_sp = self.frame_stack_ptr(&called);
            self.ip = self.copy_call_params(called_sp);
        }
        match call_kind {
            CallKind::Nested => {
                // We need to update the instruction pointer of the caller call frame.
                self.update_instr_ptr_at(1);
            }
            CallKind::Tail => {
                // In case of a tail call we have to remove the caller call frame after
                // allocating the callee call frame. This moves all cells of the callee frame
                // and may invalidate pointers to it.
                //
                // Safety:
                //
                // We provide `merge_call_frames` properly with `frame` that has just been allocated
                // on the value stack which is what the function expects. After this operation we ensure
                // that `self.sp` is adjusted via a call to `init_call_frame` since it may have been
                // invalidated by this method.
                unsafe { Stack::merge_call_frames(self.call_stack, self.value_stack, &mut called) };
            }
        }
        self.init_call_frame(&called);
        self.call_stack.push(called)?;
        Ok(())
    }

    /// Executes an [`Instruction::ReturnCallInternal0`].
    #[inline(always)]
    pub fn execute_return_call_internal_0(&mut self, func: CompiledFunc) -> Result<(), Error> {
        self.execute_return_call_internal_impl(func, CallParams::None)
    }

    /// Executes an [`Instruction::ReturnCallInternal`].
    #[inline(always)]
    pub fn execute_return_call_internal(&mut self, func: CompiledFunc) -> Result<(), Error> {
        self.execute_return_call_internal_impl(func, CallParams::Some)
    }

    /// Executes an [`Instruction::ReturnCallInternal`] or [`Instruction::ReturnCallInternal0`].
    fn execute_return_call_internal_impl(
        &mut self,
        func: CompiledFunc,
        params: CallParams,
    ) -> Result<(), Error> {
        let results = self.caller_results();
        self.prepare_compiled_func_call(results, func, params, CallKind::Tail)
    }

    /// Returns the `results` [`RegisterSpan`] of the top-most [`CallFrame`] on the [`CallStack`].
    ///
    /// # Note
    ///
    /// We refer to the top-most [`CallFrame`] as the `caller` since this method is used for
    /// tail call instructions for which the top-most [`CallFrame`] is the caller.
    ///
    /// [`CallStack`]: crate::engine::executor::stack::CallStack
    fn caller_results(&self) -> RegisterSpan {
        self.call_stack
            .peek()
            .expect("must have caller on the stack")
            .results()
    }

    /// Executes an [`Instruction::CallInternal0`].
    #[inline(always)]
    pub fn execute_call_internal_0(
        &mut self,
        results: RegisterSpan,
        func: CompiledFunc,
    ) -> Result<(), Error> {
        self.prepare_compiled_func_call(results, func, CallParams::None, CallKind::Nested)
    }

    /// Executes an [`Instruction::CallInternal`].
    #[inline(always)]
    pub fn execute_call_internal(
        &mut self,
        results: RegisterSpan,
        func: CompiledFunc,
    ) -> Result<(), Error> {
        self.prepare_compiled_func_call(results, func, CallParams::Some, CallKind::Nested)
    }

    /// Executes an [`Instruction::ReturnCallImported0`].
    #[inline(always)]
    pub fn execute_return_call_imported_0(&mut self, func: FuncIdx) -> Result<CallOutcome, Error> {
        self.execute_return_call_imported_impl(func, CallParams::None)
    }

    /// Executes an [`Instruction::ReturnCallImported`].
    #[inline(always)]
    pub fn execute_return_call_imported(&mut self, func: FuncIdx) -> Result<CallOutcome, Error> {
        self.execute_return_call_imported_impl(func, CallParams::Some)
    }

    /// Executes an [`Instruction::ReturnCallImported`] or [`Instruction::ReturnCallImported0`].
    fn execute_return_call_imported_impl(
        &mut self,
        func: FuncIdx,
        params: CallParams,
    ) -> Result<CallOutcome, Error> {
        let func = self.cache.get_func(self.ctx, func);
        let results = self.caller_results();
        self.execute_call_imported_impl(results, &func, params, CallKind::Tail)
    }

    /// Executes an [`Instruction::CallImported0`].
    #[inline(always)]
    pub fn execute_call_imported_0(
        &mut self,
        results: RegisterSpan,
        func: FuncIdx,
    ) -> Result<CallOutcome, Error> {
        let func = self.cache.get_func(self.ctx, func);
        self.execute_call_imported_impl(results, &func, CallParams::None, CallKind::Nested)
    }

    /// Executes an [`Instruction::CallImported`].
    #[inline(always)]
    pub fn execute_call_imported(
        &mut self,
        results: RegisterSpan,
        func: FuncIdx,
    ) -> Result<CallOutcome, Error> {
        let func = self.cache.get_func(self.ctx, func);
        self.execute_call_imported_impl(results, &func, CallParams::Some, CallKind::Nested)
    }

    /// Executes an imported or indirect (tail) call instruction.
    fn execute_call_imported_impl(
        &mut self,
        results: RegisterSpan,
        func: &Func,
        params: CallParams,
        call_kind: CallKind,
    ) -> Result<CallOutcome, Error> {
        match self.ctx.resolve_func(func) {
            FuncEntity::Wasm(func) => {
                let instance = *func.instance();
                self.prepare_compiled_func_call(results, func.func_body(), params, call_kind)?;
                self.cache.update_instance(&instance);
                Ok(CallOutcome::Continue)
            }
            FuncEntity::Host(host_func) => {
                let (input_types, output_types) = self
                    .func_types
                    .resolve_func_type(host_func.ty_dedup())
                    .params_results();
                let len_params = input_types.len();
                let len_results = output_types.len();
                let max_inout = len_params.max(len_results);
                self.value_stack.reserve(max_inout)?;
                // We have to reinstantiate the `self.sp` [`FrameRegisters`] since we just called
                // [`ValueStack::reserve`] which might invalidate all live [`FrameRegisters`].
                let caller = self
                    .call_stack
                    .peek()
                    .expect("need to have a caller on the call stack");
                // Safety: We use the base offset of a live call frame on the call stack.
                self.sp = unsafe { self.value_stack.stack_ptr_at(caller.base_offset()) };
                let offset = self.value_stack.extend_zeros(max_inout);
                let offset_sp = unsafe { self.value_stack.stack_ptr_at(offset) };
                if matches!(params, CallParams::Some) {
                    let new_ip = self.copy_call_params(offset_sp);
                    if matches!(call_kind, CallKind::Nested) {
                        self.ip = new_ip;
                    }
                }
                if matches!(call_kind, CallKind::Nested) {
                    self.update_instr_ptr_at(1);
                }
                self.cache.reset();
                Ok(CallOutcome::Call {
                    results,
                    host_func: *func,
                    call_kind,
                })
            }
        }
    }

    /// Executes an [`Instruction::CallIndirect0`].
    #[inline(always)]
    pub fn execute_return_call_indirect_0(
        &mut self,
        func_type: SignatureIdx,
    ) -> Result<CallOutcome, Error> {
        let (index, table) = self.pull_call_indirect_params();
        let results = self.caller_results();
        self.execute_call_indirect_impl(
            results,
            func_type,
            index,
            table,
            CallParams::None,
            CallKind::Tail,
        )
    }

    /// Executes an [`Instruction::CallIndirect0`].
    #[inline(always)]
    pub fn execute_return_call_indirect(
        &mut self,
        func_type: SignatureIdx,
    ) -> Result<CallOutcome, Error> {
        let (index, table) = self.pull_call_indirect_params();
        let results = self.caller_results();
        self.execute_call_indirect_impl(
            results,
            func_type,
            index,
            table,
            CallParams::Some,
            CallKind::Tail,
        )
    }

    /// Executes an [`Instruction::CallIndirect0`].
    #[inline(always)]
    pub fn execute_call_indirect_0(
        &mut self,
        results: RegisterSpan,
        func_type: SignatureIdx,
    ) -> Result<CallOutcome, Error> {
        let (index, table) = self.pull_call_indirect_params();
        self.execute_call_indirect_impl(
            results,
            func_type,
            index,
            table,
            CallParams::None,
            CallKind::Nested,
        )
    }

    /// Executes an [`Instruction::CallIndirect`].
    #[inline(always)]
    pub fn execute_call_indirect(
        &mut self,
        results: RegisterSpan,
        func_type: SignatureIdx,
    ) -> Result<CallOutcome, Error> {
        let (index, table) = self.pull_call_indirect_params();
        self.execute_call_indirect_impl(
            results,
            func_type,
            index,
            table,
            CallParams::Some,
            CallKind::Nested,
        )
    }

    /// Executes an [`Instruction::CallIndirect`] and [`Instruction::CallIndirect0`].
    fn execute_call_indirect_impl(
        &mut self,
        results: RegisterSpan,
        func_type: SignatureIdx,
        index: u32,
        table: TableIdx,
        params: CallParams,
        call_kind: CallKind,
    ) -> Result<CallOutcome, Error> {
        let table = self.cache.get_table(self.ctx, table);
        let funcref = self
            .ctx
            .resolve_table(&table)
            .get_untyped(index)
            .map(FuncRef::from)
            .ok_or(TrapCode::TableOutOfBounds)?;
        let func = funcref.func().ok_or(TrapCode::IndirectCallToNull)?;
        let actual_signature = self.ctx.resolve_func(func).ty_dedup();
        let expected_signature = self
            .ctx
            .resolve_instance(self.cache.instance())
            .get_signature(func_type.to_u32())
            .unwrap_or_else(|| {
                panic!("missing signature for call_indirect at index: {func_type:?}")
            });
        if actual_signature != expected_signature {
            return Err(Error::from(TrapCode::BadSignature));
        }
        self.execute_call_imported_impl(results, func, params, call_kind)
    }
}<|MERGE_RESOLUTION|>--- conflicted
+++ resolved
@@ -4,11 +4,7 @@
     engine::{
         bytecode::{FuncIdx, Instruction, Register, RegisterSpan, SignatureIdx, TableIdx},
         code_map::InstructionPtr,
-<<<<<<< HEAD
-        executor::stack::{CallFrame, Stack, ValueStackPtr, ValueStackPtrIter},
-=======
-        executor::stack::{CallFrame, FrameRegisters, Stack},
->>>>>>> 688d9869
+        executor::stack::{CallFrame, FrameRegisters, Stack, ValueStackPtrIter},
         CompiledFunc,
         CompiledFuncEntity,
     },
@@ -133,12 +129,7 @@
     /// last call parameter [`Instruction`] if any.
     #[inline(always)]
     #[must_use]
-<<<<<<< HEAD
-    fn copy_call_params(&mut self, callee_regs: ValueStackPtr) -> InstructionPtr {
-=======
-    fn copy_call_params(&mut self, mut callee_regs: FrameRegisters) -> InstructionPtr {
-        let mut dst = Register::from_i16(0);
->>>>>>> 688d9869
+    fn copy_call_params(&mut self, callee_regs: FrameRegisters) -> InstructionPtr {
         let mut ip = self.ip;
         let mut callee_regs = ValueStackPtrIter::new(callee_regs, Register::from_i16(0));
         let mut copy_params = |values: &[Register]| {
