--- conflicted
+++ resolved
@@ -1,13 +1,9 @@
 use super::{Executor, UntypedValueExt};
 use crate::{
     core::{TrapCode, UntypedVal},
-<<<<<<< HEAD
-    engine::bytecode::{BinInstr, BinInstrImm, BinInstrImm16, Sign},
-    store::StoreInner,
-=======
     engine::bytecode::{Const16, Reg, Sign},
     ir::ShiftAmount,
->>>>>>> 35eb6054
+    store::StoreInner,
     Error,
 };
 use core::num::{NonZeroI32, NonZeroI64, NonZeroU32, NonZeroU64};
@@ -19,14 +15,8 @@
     ( $( (Instruction::$var_name:ident, $fn_name:ident, $op:expr) ),* $(,)? ) => {
         $(
             #[doc = concat!("Executes an [`Instruction::", stringify!($var_name), "`].")]
-<<<<<<< HEAD
-            #[inline(always)]
-            pub fn $fn_name(&mut self, store: Option<&mut StoreInner>, instr: BinInstr) {
-                self.execute_binary(store, instr, $op)
-=======
-            pub fn $fn_name(&mut self, result: Reg, lhs: Reg, rhs: Reg) {
-                self.execute_binary(result, lhs, rhs, $op)
->>>>>>> 35eb6054
+            pub fn $fn_name(&mut self, store: Option<&mut StoreInner>, result: Reg, lhs: Reg, rhs: Reg) {
+                self.execute_binary(store, result, lhs, rhs, $op)
             }
         )*
     };
@@ -84,14 +74,8 @@
     ( $( ($ty:ty, Instruction::$var_name:ident, $fn_name:ident, $op:expr) ),* $(,)? ) => {
         $(
             #[doc = concat!("Executes an [`Instruction::", stringify!($var_name), "`].")]
-<<<<<<< HEAD
-            #[inline(always)]
-            pub fn $fn_name(&mut self, store: Option<&mut StoreInner>, instr: BinInstrImm16<$ty>) {
-                self.execute_binary_imm16(store, instr, $op)
-=======
-            pub fn $fn_name(&mut self, result: Reg, lhs: Reg, rhs: Const16<$ty>) {
-                self.execute_binary_imm16(result, lhs, rhs, $op)
->>>>>>> 35eb6054
+            pub fn $fn_name(&mut self, store: Option<&mut StoreInner>, result: Reg, lhs: Reg, rhs: Const16<$ty>) {
+                self.execute_binary_imm16(store, result, lhs, rhs, $op)
             }
         )*
     };
@@ -119,8 +103,8 @@
     ( $( ($ty:ty, Instruction::$var_name:ident, $fn_name:ident, $op:expr) ),* $(,)? ) => {
         $(
             #[doc = concat!("Executes an [`Instruction::", stringify!($var_name), "`].")]
-            pub fn $fn_name(&mut self, result: Reg, lhs: Reg, rhs: ShiftAmount<$ty>) {
-                self.execute_shift_by(result, lhs, rhs, $op)
+            pub fn $fn_name(&mut self, store: Option<&mut StoreInner>, result: Reg, lhs: Reg, rhs: ShiftAmount<$ty>) {
+                self.execute_shift_by(store, result, lhs, rhs, $op)
             }
         )*
     };
@@ -146,14 +130,8 @@
     ( $( ($ty:ty, Instruction::$var_name:ident, $fn_name:ident, $op:expr) ),* $(,)? ) => {
         $(
             #[doc = concat!("Executes an [`Instruction::", stringify!($var_name), "`].")]
-<<<<<<< HEAD
-            #[inline(always)]
-            pub fn $fn_name(&mut self, store: Option<&mut StoreInner>, instr: BinInstrImm16<$ty>) {
-                self.execute_binary_imm16_rev(store, instr, $op)
-=======
-            pub fn $fn_name(&mut self, result: Reg, lhs: Const16<$ty>, rhs: Reg) {
-                self.execute_binary_imm16_lhs(result, lhs, rhs, $op)
->>>>>>> 35eb6054
+            pub fn $fn_name(&mut self, store: Option<&mut StoreInner>, result: Reg, lhs: Const16<$ty>, rhs: Reg) {
+                self.execute_binary_imm16_lhs(store, result, lhs, rhs, $op)
             }
         )*
     };
@@ -181,14 +159,8 @@
     ( $( (Instruction::$var_name:ident, $fn_name:ident, $op:expr) ),* $(,)? ) => {
         $(
             #[doc = concat!("Executes an [`Instruction::", stringify!($var_name), "`].")]
-<<<<<<< HEAD
-            #[inline(always)]
-            pub fn $fn_name(&mut self, store: Option<&mut StoreInner>, instr: BinInstr) -> Result<(), Error> {
-                self.try_execute_binary(store, instr, $op).map_err(Into::into)
-=======
-            pub fn $fn_name(&mut self, result: Reg, lhs: Reg, rhs: Reg) -> Result<(), Error> {
-                self.try_execute_binary(result, lhs, rhs, $op).map_err(Into::into)
->>>>>>> 35eb6054
+            pub fn $fn_name(&mut self, store: Option<&mut StoreInner>, result: Reg, lhs: Reg, rhs: Reg) -> Result<(), Error> {
+                self.try_execute_binary(store, result, lhs, rhs, $op).map_err(Into::into)
             }
         )*
     };
@@ -278,14 +250,8 @@
     ( $( ($ty:ty, Instruction::$var_name:ident, $fn_name:ident, $op:expr) ),* $(,)? ) => {
         $(
             #[doc = concat!("Executes an [`Instruction::", stringify!($var_name), "`].")]
-<<<<<<< HEAD
-            #[inline(always)]
-            pub fn $fn_name(&mut self, store: Option<&mut StoreInner>, instr: BinInstrImm16<$ty>) -> Result<(), Error> {
-                self.try_execute_divrem_imm16(store, instr, $op)
-=======
-            pub fn $fn_name(&mut self, result: Reg, lhs: Reg, rhs: Const16<$ty>) -> Result<(), Error> {
-                self.try_execute_divrem_imm16_rhs(result, lhs, rhs, $op)
->>>>>>> 35eb6054
+            pub fn $fn_name(&mut self, store: Option<&mut StoreInner>, result: Reg, lhs: Reg, rhs: Const16<$ty>) -> Result<(), Error> {
+                self.try_execute_divrem_imm16_rhs(store, result, lhs, rhs, $op)
             }
         )*
     };
@@ -304,14 +270,8 @@
     ( $( ($ty:ty, Instruction::$var_name:ident, $fn_name:ident, $op:expr) ),* $(,)? ) => {
         $(
             #[doc = concat!("Executes an [`Instruction::", stringify!($var_name), "`].")]
-<<<<<<< HEAD
-            #[inline(always)]
-            pub fn $fn_name(&mut self, store: Option<&mut StoreInner>, instr: BinInstrImm16<$ty>) {
-                self.execute_divrem_imm16(store, instr, $op)
-=======
-            pub fn $fn_name(&mut self, result: Reg, lhs: Reg, rhs: Const16<$ty>) {
-                self.execute_divrem_imm16_rhs(result, lhs, rhs, $op)
->>>>>>> 35eb6054
+            pub fn $fn_name(&mut self, store: Option<&mut StoreInner>, result: Reg, lhs: Reg, rhs: Const16<$ty>) {
+                self.execute_divrem_imm16_rhs(store, result, lhs, rhs, $op)
             }
         )*
     };
@@ -330,14 +290,8 @@
     ( $( ($ty:ty, Instruction::$var_name:ident, $fn_name:ident, $op:expr) ),* $(,)? ) => {
         $(
             #[doc = concat!("Executes an [`Instruction::", stringify!($var_name), "`].")]
-<<<<<<< HEAD
-            #[inline(always)]
-            pub fn $fn_name(&mut self, store: Option<&mut StoreInner>, instr: BinInstrImm16<$ty>) -> Result<(), Error> {
-                self.try_execute_binary_imm16_rev(store, instr, $op).map_err(Into::into)
-=======
-            pub fn $fn_name(&mut self, result: Reg, lhs: Const16<$ty>, rhs: Reg) -> Result<(), Error> {
-                self.try_execute_binary_imm16_lhs(result, lhs, rhs, $op).map_err(Into::into)
->>>>>>> 35eb6054
+            pub fn $fn_name(&mut self, store: Option<&mut StoreInner>, result: Reg, lhs: Const16<$ty>, rhs: Reg) -> Result<(), Error> {
+                self.try_execute_binary_imm16_lhs(store, result, lhs, rhs, $op).map_err(Into::into)
             }
         )*
     };
@@ -358,17 +312,37 @@
 
 impl Executor<'_> {
     /// Executes an [`Instruction::F32CopysignImm`].
-    pub fn execute_f32_copysign_imm(&mut self, result: Reg, lhs: Reg, rhs: Sign<f32>) {
+    pub fn execute_f32_copysign_imm(
+        &mut self,
+        store: Option<&mut StoreInner>,
+        result: Reg,
+        lhs: Reg,
+        rhs: Sign<f32>,
+    ) {
         let lhs = self.get_register(lhs);
-        let rhs = f32::from(rhs);
-        self.set_register(result, UntypedVal::f32_copysign(lhs, rhs.into()));
+        let rhs = UntypedVal::from(f32::from(rhs));
+        if let Some(store) = store {
+            self.update_runtime_signature(store, lhs.to_bits());
+            self.update_runtime_signature(store, rhs.to_bits());
+        }
+        self.set_register(result, UntypedVal::f32_copysign(lhs, rhs));
         self.next_instr()
     }
 
     /// Executes an [`Instruction::F64CopysignImm`].
-    pub fn execute_f64_copysign_imm(&mut self, result: Reg, lhs: Reg, rhs: Sign<f64>) {
+    pub fn execute_f64_copysign_imm(
+        &mut self,
+        store: Option<&mut StoreInner>,
+        result: Reg,
+        lhs: Reg,
+        rhs: Sign<f64>,
+    ) {
         let lhs = self.get_register(lhs);
         let rhs = f64::from(rhs);
+        if let Some(store) = store {
+            self.update_runtime_signature(store, lhs.to_bits());
+            self.update_runtime_signature(store, rhs.to_bits());
+        }
         self.set_register(result, UntypedVal::f64_copysign(lhs, rhs.into()));
         self.next_instr()
     }
