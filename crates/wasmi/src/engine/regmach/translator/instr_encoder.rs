use super::{visit_register::VisitInputRegisters, TypedProvider};
use crate::{
    engine::{
        bytecode::BranchOffset,
        func_builder::{
            labels::{LabelRef, LabelRegistry},
            Instr,
        },
        regmach::{
            bytecode::{
                BinInstr,
                BinInstrImm16,
                BranchOffset16,
                Const16,
                Const32,
                Instruction,
                Provider,
                Register,
                RegisterSpan,
                RegisterSpanIter,
            },
            translator::{stack::RegisterSpace, ValueStack},
        },
        TranslationError,
    },
    module::ModuleResources,
};
use alloc::vec::{Drain, Vec};
use core::mem;
use wasmi_core::{UntypedValue, ValueType, F32};

/// Encodes `wasmi` bytecode instructions to an [`Instruction`] stream.
#[derive(Debug, Default)]
pub struct InstrEncoder {
    /// Already encoded [`Instruction`] words.
    instrs: InstrSequence,
    /// Unresolved and unpinned labels created during function translation.
    labels: LabelRegistry,
    /// The last [`Instruction`] created via [`InstrEncoder::push_instr`].
    last_instr: Option<Instr>,
    /// The first encoded [`Instr`] that is affected by a `local.set` preservation.
    ///
    /// # Note
    ///
    /// This is an optimization to reduce the amount of work performed during
    /// defragmentation of the register space due to `local.set` register
    /// preservations.
    notified_preservation: Option<Instr>,
}

/// The sequence of encoded [`Instruction`].
#[derive(Debug, Default)]
pub struct InstrSequence {
    /// Already encoded [`Instruction`] words.
    instrs: Vec<Instruction>,
}

impl InstrSequence {
    /// Resets the [`InstrSequence`].
    pub fn reset(&mut self) {
        self.instrs.clear();
    }

    /// Returns the next [`Instr`].
    fn next_instr(&self) -> Instr {
        Instr::from_usize(self.instrs.len())
    }

    /// Pushes an [`Instruction`] to the instruction sequence and returns its [`Instr`].
    ///
    /// # Errors
    ///
    /// If there are too many instructions in the instruction sequence.
    fn push(&mut self, instruction: Instruction) -> Result<Instr, TranslationError> {
        let instr = self.next_instr();
        self.instrs.push(instruction);
        Ok(instr)
    }

    /// Returns the [`Instruction`] associated to the [`Instr`] for this [`InstrSequence`].
    ///
    /// # Panics
    ///
    /// If no [`Instruction`] is associated to the [`Instr`] for this [`InstrSequence`].
    fn get(&mut self, instr: Instr) -> &Instruction {
        &self.instrs[instr.into_usize()]
    }

    /// Returns the [`Instruction`] associated to the [`Instr`] for this [`InstrSequence`].
    ///
    /// # Panics
    ///
    /// If no [`Instruction`] is associated to the [`Instr`] for this [`InstrSequence`].
    fn get_mut(&mut self, instr: Instr) -> &mut Instruction {
        &mut self.instrs[instr.into_usize()]
    }

    /// Return an iterator over the sequence of generated [`Instruction`].
    ///
    /// # Note
    ///
    /// The [`InstrSequence`] will be in an empty state after this operation.
    pub fn drain(&mut self) -> Drain<Instruction> {
        self.instrs.drain(..)
    }

    /// Returns a slice to the sequence of [`Instruction`] starting at `start`.
    ///
    /// # Panics
    ///
    /// If `start` is out of bounds for [`InstrSequence`].
    pub fn get_slice_at_mut(&mut self, start: Instr) -> &mut [Instruction] {
        &mut self.instrs[start.into_usize()..]
    }
}

impl<'a> IntoIterator for &'a mut InstrSequence {
    type Item = &'a mut Instruction;
    type IntoIter = core::slice::IterMut<'a, Instruction>;

    fn into_iter(self) -> Self::IntoIter {
        self.instrs.iter_mut()
    }
}

impl InstrEncoder {
    /// Resets the [`InstrEncoder`].
    pub fn reset(&mut self) {
        self.instrs.reset();
        self.labels.reset();
        self.reset_last_instr();
        self.notified_preservation = None;
    }

    /// Resets the [`Instr`] last created via [`InstrEncoder::push_instr`].
    ///
    /// # Note
    ///
    /// The `last_instr` information is used for an optimization with `local.set`
    /// and `local.tee` translation to replace the result [`Register`] of the
    /// last created [`Instruction`] instead of creating another copy [`Instruction`].
    ///
    /// Whenever ending a control block during Wasm translation the `last_instr`
    /// information needs to be reset so that a `local.set` or `local.tee` does
    /// not invalidly optimize across control flow boundaries.
    pub fn reset_last_instr(&mut self) {
        self.last_instr = None;
    }

    /// Return an iterator over the sequence of generated [`Instruction`].
    ///
    /// # Note
    ///
    /// The [`InstrEncoder`] will be in an empty state after this operation.
    pub fn drain_instrs(&mut self) -> Drain<Instruction> {
        self.instrs.drain()
    }

    /// Creates a new unresolved label and returns its [`LabelRef`].
    pub fn new_label(&mut self) -> LabelRef {
        self.labels.new_label()
    }

    /// Resolve the label at the current instruction position.
    ///
    /// Does nothing if the label has already been resolved.
    ///
    /// # Note
    ///
    /// This is used at a position of the Wasm bytecode where it is clear that
    /// the given label can be resolved properly.
    /// This usually takes place when encountering the Wasm `End` operand for example.
    pub fn pin_label_if_unpinned(&mut self, label: LabelRef) {
        self.labels.try_pin_label(label, self.instrs.next_instr())
    }

    /// Resolve the label at the current instruction position.
    ///
    /// # Note
    ///
    /// This is used at a position of the Wasm bytecode where it is clear that
    /// the given label can be resolved properly.
    /// This usually takes place when encountering the Wasm `End` operand for example.
    ///
    /// # Panics
    ///
    /// If the label has already been resolved.
    pub fn pin_label(&mut self, label: LabelRef) {
        self.labels
            .pin_label(label, self.instrs.next_instr())
            .unwrap_or_else(|err| panic!("failed to pin label: {err}"));
    }

    /// Try resolving the [`LabelRef`] for the currently constructed instruction.
    ///
    /// Returns an uninitialized [`BranchOffset`] if the `label` cannot yet
    /// be resolved and defers resolution to later.
    pub fn try_resolve_label(&mut self, label: LabelRef) -> Result<BranchOffset, TranslationError> {
        let user = self.instrs.next_instr();
        self.try_resolve_label_for(label, user)
    }

    /// Try resolving the [`LabelRef`] for the given [`Instr`].
    ///
    /// Returns an uninitialized [`BranchOffset`] if the `label` cannot yet
    /// be resolved and defers resolution to later.
    pub fn try_resolve_label_for(
        &mut self,
        label: LabelRef,
        instr: Instr,
    ) -> Result<BranchOffset, TranslationError> {
        self.labels.try_resolve_label(label, instr)
    }

    /// Updates the branch offsets of all branch instructions inplace.
    ///
    /// # Panics
    ///
    /// If this is used before all branching labels have been pinned.
    pub fn update_branch_offsets(&mut self) -> Result<(), TranslationError> {
        for (user, offset) in self.labels.resolved_users() {
            self.instrs.get_mut(user).update_branch_offset(offset?)?;
        }
        Ok(())
    }

    /// Bumps consumed fuel for [`Instruction::ConsumeFuel`] of `instr` by `delta`.
    ///
    /// # Errors
    ///
    /// If consumed fuel is out of bounds after this operation.
    #[allow(dead_code)] // TODO: remove
    pub fn bump_fuel_consumption(
        &mut self,
        instr: Instr,
        delta: u64,
    ) -> Result<(), TranslationError> {
        self.instrs.get_mut(instr).bump_fuel_consumption(delta)
    }

    /// Push the [`Instruction`] to the [`InstrEncoder`].
    pub fn push_instr(&mut self, instr: Instruction) -> Result<Instr, TranslationError> {
        let last_instr = self.instrs.push(instr)?;
        self.last_instr = Some(last_instr);
        Ok(last_instr)
    }

    /// Appends the [`Instruction`] to the last [`Instruction`] created via [`InstrEncoder::push_instr`].
    ///
    /// # Note
    ///
    /// This is used primarily for [`Instruction`] words that are just carrying
    /// parameters for the [`Instruction`]. An example of this is [`Instruction::Const32`]
    /// carrying the `offset` parameter for [`Instruction::I32Load`].
    pub fn append_instr(&mut self, instr: Instruction) -> Result<Instr, TranslationError> {
        self.instrs.push(instr)
    }

    /// Encode a `copy result <- value` instruction.
    ///
    /// # Note
    ///
    /// Applies optimizations for `copy x <- x` and properly selects the
    /// most optimized `copy` instruction variant for the given `value`.
    pub fn encode_copy(
        &mut self,
        stack: &mut ValueStack,
        result: Register,
        value: TypedProvider,
    ) -> Result<Option<Instr>, TranslationError> {
        /// Convenience to create an [`Instruction::Copy`] to copy a constant value.
        fn copy_imm(
            stack: &mut ValueStack,
            result: Register,
            value: impl Into<UntypedValue>,
        ) -> Result<Instruction, TranslationError> {
            let cref = stack.alloc_const(value.into())?;
            Ok(Instruction::copy(result, cref))
        }
        match value {
            TypedProvider::Register(value) => {
                if result == value {
                    // Optimization: copying from register `x` into `x` is a no-op.
                    return Ok(None);
                }
                let instr = self.push_instr(Instruction::copy(result, value))?;
                Ok(Some(instr))
            }
            TypedProvider::Const(value) => {
                let instruction = match value.ty() {
                    ValueType::I32 => Instruction::copy_imm32(result, i32::from(value)),
                    ValueType::F32 => Instruction::copy_imm32(result, f32::from(value)),
                    ValueType::I64 => match <Const32<i64>>::from_i64(i64::from(value)) {
                        Some(value) => Instruction::copy_i64imm32(result, value),
                        None => copy_imm(stack, result, value)?,
                    },
                    ValueType::F64 => match <Const32<f64>>::from_f64(f64::from(value)) {
                        Some(value) => Instruction::copy_f64imm32(result, value),
                        None => copy_imm(stack, result, value)?,
                    },
                    ValueType::FuncRef => copy_imm(stack, result, value)?,
                    ValueType::ExternRef => copy_imm(stack, result, value)?,
                };
                let instr = self.push_instr(instruction)?;
                Ok(Some(instr))
            }
        }
    }

    /// Encode a generic `copy` instruction.
    ///
    /// # Note
    ///
    /// Avoids no-op copies such as `copy x <- x` and properly selects the
    /// most optimized `copy` instruction variant for the given `value`.
    pub fn encode_copies(
        &mut self,
        stack: &mut ValueStack,
        mut results: RegisterSpanIter,
        values: &[TypedProvider],
    ) -> Result<(), TranslationError> {
        assert_eq!(results.len(), values.len());
        if let Some((TypedProvider::Register(value), rest)) = values.split_first() {
            if results.span().head() == *value {
                // Case: `result` and `value` are equal thus this is a no-op copy which we can avoid.
                //       Applied recursively we thereby remove all no-op copies at the start of the
                //       copy sequence until the first actual copy.
                results.next();
                return self.encode_copies(stack, results, rest);
            }
        }
        let result = results.span().head();
        let instr = match values {
            [] => {
                // The copy sequence is empty, nothing to encode in this case.
                return Ok(());
            }
            [TypedProvider::Register(reg)] => Instruction::copy(result, *reg),
            [TypedProvider::Const(value)] => match value.ty() {
                ValueType::I32 => Instruction::copy_imm32(result, i32::from(*value)),
                ValueType::I64 => match <Const32<i64>>::from_i64(i64::from(*value)) {
                    Some(value) => Instruction::copy_i64imm32(result, value),
                    None => Instruction::copy(result, stack.alloc_const(*value)?),
                },
                ValueType::F32 => Instruction::copy_imm32(result, F32::from(*value)),
                ValueType::F64 => match <Const32<f64>>::from_f64(f64::from(*value)) {
                    Some(value) => Instruction::copy_f64imm32(result, value),
                    None => Instruction::copy(result, stack.alloc_const(*value)?),
                },
                ValueType::FuncRef | ValueType::ExternRef => {
                    Instruction::copy(result, stack.alloc_const(*value)?)
                }
            },
            [v0, v1] => {
                let reg0 = Self::provider2reg(stack, v0)?;
                let reg1 = Self::provider2reg(stack, v1)?;
                if result.next() == reg1 {
                    // Case: the second of the 2 copies is a no-op which we can avoid
                    // Note: we already asserted that the first copy is not a no-op
                    Instruction::copy(result, reg0)
                } else {
                    Instruction::copy2(results.span(), reg0, reg1)
                }
            }
            [v0, v1, rest @ ..] => {
                debug_assert!(!rest.is_empty());
                if let Some(values) = RegisterSpanIter::from_providers(values) {
                    let make_instr = match Self::has_overlapping_copy_spans(
                        results.span(),
                        values.span(),
                        values.len(),
                    ) {
                        true => Instruction::copy_span,
                        false => Instruction::copy_span_non_overlapping,
                    };
                    self.push_instr(make_instr(
                        results.span(),
                        values.span(),
                        values.len_as_u16(),
                    ))?;
                    return Ok(());
                }
                let make_instr = match Self::has_overlapping_copies(results, values) {
                    true => Instruction::copy_many,
                    false => Instruction::copy_many_non_overlapping,
                };
                let reg0 = Self::provider2reg(stack, v0)?;
                let reg1 = Self::provider2reg(stack, v1)?;
                self.push_instr(make_instr(results.span(), reg0, reg1))?;
                self.encode_register_list(stack, rest)?;
                return Ok(());
            }
        };
        self.push_instr(instr)?;
        Ok(())
    }

    /// Returns `true` if `copy_span results <- values` has overlapping copies.
    ///
    /// # Examples
    ///
    /// - `[ ]`: empty never overlaps
    /// - `[ 1 <- 0 ]`: single element never overlaps
    /// - `[ 0 <- 1, 1 <- 2, 2 <- 3 ]``: no overlap
    /// - `[ 1 <- 0, 2 <- 1 ]`: overlaps!
    fn has_overlapping_copy_spans(results: RegisterSpan, values: RegisterSpan, len: usize) -> bool {
        if len <= 1 {
            // Empty spans or single-element spans can never overlap.
            return false;
        }
        let first_value = values.head();
        let first_result = results.head();
        if first_value >= first_result {
            // This case can never result in overlapping copies.
            return false;
        }
        let last_value = values
            .iter(len)
            .next_back()
            .expect("span is non empty and thus must return");
        last_value >= first_result
    }

    /// Returns `true` if the `copy results <- values` instruction has overlaps.
    ///
    /// # Examples
    ///
    /// - The sequence `[ 0 <- 1, 1 <- 1, 2 <- 4 ]` has no overlapping copies.
    /// - The sequence `[ 0 <- 1, 1 <- 0 ]` has overlapping copies since register `0`
    ///   is written to in the first copy but read from in the next.
    /// - The sequence `[ 3 <- 1, 4 <- 2, 5 <- 3 ]` has overlapping copies since register `3`
    ///   is written to in the first copy but read from in the third.
    fn has_overlapping_copies(results: RegisterSpanIter, values: &[TypedProvider]) -> bool {
        debug_assert_eq!(results.len(), values.len());
        if results.is_empty() {
            // Note: An empty set of copies can never have overlapping copies.
            return false;
        }
        let result0 = results.span().head();
        for (result, value) in results.zip(values) {
            // Note: We only have to check the register case since constant value
            //       copies can never overlap.
            if let TypedProvider::Register(value) = *value {
                // If the register `value` index is within range of `result0..result`
                // then its value has been overwritten by previous copies.
                if result0 <= value && value < result {
                    return true;
                }
            }
        }
        false
    }

    /// Encodes an unconditional `return` instruction.
    pub fn encode_return(
        &mut self,
        stack: &mut ValueStack,
        values: &[TypedProvider],
    ) -> Result<(), TranslationError> {
        let instr = match values {
            [] => Instruction::Return,
            [TypedProvider::Register(reg)] => Instruction::return_reg(*reg),
            [TypedProvider::Const(value)] => match value.ty() {
                ValueType::I32 => Instruction::return_imm32(i32::from(*value)),
                ValueType::I64 => match <Const32<i64>>::from_i64(i64::from(*value)) {
                    Some(value) => Instruction::return_i64imm32(value),
                    None => Instruction::return_reg(stack.alloc_const(*value)?),
                },
                ValueType::F32 => Instruction::return_imm32(F32::from(*value)),
                ValueType::F64 => match <Const32<f64>>::from_f64(f64::from(*value)) {
                    Some(value) => Instruction::return_f64imm32(value),
                    None => Instruction::return_reg(stack.alloc_const(*value)?),
                },
                ValueType::FuncRef | ValueType::ExternRef => {
                    Instruction::return_reg(stack.alloc_const(*value)?)
                }
            },
            [v0, v1] => {
                let reg0 = Self::provider2reg(stack, v0)?;
                let reg1 = Self::provider2reg(stack, v1)?;
                Instruction::return_reg2(reg0, reg1)
            }
            [v0, v1, v2] => {
                let reg0 = Self::provider2reg(stack, v0)?;
                let reg1 = Self::provider2reg(stack, v1)?;
                let reg2 = Self::provider2reg(stack, v2)?;
                Instruction::return_reg3(reg0, reg1, reg2)
            }
            [v0, v1, v2, rest @ ..] => {
                debug_assert!(!rest.is_empty());
                if let Some(span) = RegisterSpanIter::from_providers(values) {
                    self.push_instr(Instruction::return_span(span))?;
                    return Ok(());
                }
                let reg0 = Self::provider2reg(stack, v0)?;
                let reg1 = Self::provider2reg(stack, v1)?;
                let reg2 = Self::provider2reg(stack, v2)?;
                self.push_instr(Instruction::return_many(reg0, reg1, reg2))?;
                self.encode_register_list(stack, rest)?;
                return Ok(());
            }
        };
        self.push_instr(instr)?;
        Ok(())
    }

    /// Encodes an conditional `return` instruction.
    pub fn encode_return_nez(
        &mut self,
        stack: &mut ValueStack,
        condition: Register,
        values: &[TypedProvider],
    ) -> Result<(), TranslationError> {
        let instr = match values {
            [] => Instruction::return_nez(condition),
            [TypedProvider::Register(reg)] => Instruction::return_nez_reg(condition, *reg),
            [TypedProvider::Const(value)] => match value.ty() {
                ValueType::I32 => Instruction::return_nez_imm32(condition, i32::from(*value)),
                ValueType::I64 => match <Const32<i64>>::from_i64(i64::from(*value)) {
                    Some(value) => Instruction::return_nez_i64imm32(condition, value),
                    None => Instruction::return_nez_reg(condition, stack.alloc_const(*value)?),
                },
                ValueType::F32 => Instruction::return_nez_imm32(condition, F32::from(*value)),
                ValueType::F64 => match <Const32<f64>>::from_f64(f64::from(*value)) {
                    Some(value) => Instruction::return_nez_f64imm32(condition, value),
                    None => Instruction::return_nez_reg(condition, stack.alloc_const(*value)?),
                },
                ValueType::FuncRef | ValueType::ExternRef => {
                    Instruction::return_nez_reg(condition, stack.alloc_const(*value)?)
                }
            },
            [v0, v1] => {
                let reg0 = Self::provider2reg(stack, v0)?;
                let reg1 = Self::provider2reg(stack, v1)?;
                Instruction::return_nez_reg2(condition, reg0, reg1)
            }
            [v0, v1, rest @ ..] => {
                debug_assert!(!rest.is_empty());
                if let Some(span) = RegisterSpanIter::from_providers(values) {
                    self.push_instr(Instruction::return_nez_span(condition, span))?;
                    return Ok(());
                }
                let reg0 = Self::provider2reg(stack, v0)?;
                let reg1 = Self::provider2reg(stack, v1)?;
                self.push_instr(Instruction::return_nez_many(condition, reg0, reg1))?;
                self.encode_register_list(stack, rest)?;
                return Ok(());
            }
        };
        self.push_instr(instr)?;
        Ok(())
    }

    /// Converts a [`TypedProvider`] into a [`Register`].
    ///
    /// This allocates constant values for [`TypedProvider::Const`].
    fn provider2reg(
        stack: &mut ValueStack,
        provider: &TypedProvider,
    ) -> Result<Register, TranslationError> {
        match provider {
            Provider::Register(register) => Ok(*register),
            Provider::Const(value) => stack.alloc_const(*value),
        }
    }

    /// Encode the given slice of [`TypedProvider`] as a list of [`Register`].
    ///
    /// # Note
    ///
    /// This is used for the following n-ary instructions:
    ///
    /// - [`Instruction::ReturnMany`]
    /// - [`Instruction::ReturnNezMany`]
    /// - [`Instruction::CopyMany`]
    /// - [`Instruction::CallInternal`]
    /// - [`Instruction::CallImported`]
    /// - [`Instruction::CallIndirect`]
    /// - [`Instruction::ReturnCallInternal`]
    /// - [`Instruction::ReturnCallImported`]
    /// - [`Instruction::ReturnCallIndirect`]
    pub fn encode_register_list(
        &mut self,
        stack: &mut ValueStack,
        inputs: &[TypedProvider],
    ) -> Result<(), TranslationError> {
        let mut remaining = inputs;
        loop {
            match remaining {
                [] => return Ok(()),
                [v0] => {
                    let v0 = Self::provider2reg(stack, v0)?;
                    self.instrs.push(Instruction::register(v0))?;
                    return Ok(());
                }
                [v0, v1] => {
                    let v0 = Self::provider2reg(stack, v0)?;
                    let v1 = Self::provider2reg(stack, v1)?;
                    self.instrs.push(Instruction::register2(v0, v1))?;
                    return Ok(());
                }
                [v0, v1, v2] => {
                    let v0 = Self::provider2reg(stack, v0)?;
                    let v1 = Self::provider2reg(stack, v1)?;
                    let v2 = Self::provider2reg(stack, v2)?;
                    self.instrs.push(Instruction::register3(v0, v1, v2))?;
                    return Ok(());
                }
                [v0, v1, v2, rest @ ..] => {
                    let v0 = Self::provider2reg(stack, v0)?;
                    let v1 = Self::provider2reg(stack, v1)?;
                    let v2 = Self::provider2reg(stack, v2)?;
                    self.instrs.push(Instruction::register_list(v0, v1, v2))?;
                    remaining = rest;
                }
            }
        }
    }

    /// Encode a `local.set` or `local.tee` instruction.
    ///
    /// # Note
    ///
    /// This also applies an optimization in that the previous instruction
    /// result is replaced with the `local` [`Register`] instead of encoding
    /// another `copy` instruction if the `local.set` or `local.tee` belongs
    /// to the same basic block.
    pub fn encode_local_set(
        &mut self,
        stack: &mut ValueStack,
        res: &ModuleResources,
        local: Register,
        value: Register,
    ) -> Result<(), TranslationError> {
<<<<<<< HEAD
        if let Some(last_instr) = self.last_instr {
            let instr = self.instrs.get_mut(last_instr);
            if let Some(result) = instr.result_mut(res) {
                // Case: we can replace the `result` register of the previous
                //       instruction instead of emitting a copy instruction.
                if *result == value {
                    // TODO: Find out in what cases `result != value`. Is this a bug or an edge case?
                    //       Generally `result` should be equal to `value` since `value` refers to the
                    //       `result` of the previous instruction.
                    //       Therefore, instead of an `if` we originally had a `debug_assert`.
                    //       (Note: the spidermonkey bench test failed without this change.)
                    *result = local;
                    if let Instruction::I32AddImm16(instr) = instr {
                        if instr.result == instr.reg_in {
                            let result = instr.result;
                            let value = Const32::from(i32::from(instr.imm_in));
                            _ = core::mem::replace(
                                self.instrs.get_mut(last_instr),
                                Instruction::i32_add_assign_imm(result, value),
                            );
                        }
                    }
                    return Ok(());
                }
            }
=======
        /// Fallback for when we need to encode a `copy` instruction to encode the `local.set` or `local.tee`.
        fn fallback_copy(
            this: &mut InstrEncoder,
            local: Register,
            value: Register,
        ) -> Result<(), TranslationError> {
            this.push_instr(Instruction::copy(local, value))?;
            Ok(())
        }
        let Some(last_instr) = self.last_instr else {
            return fallback_copy(self, local, value);
        };
        let Some(result) = self.instrs.get_mut(last_instr).result_mut(res) else {
            return fallback_copy(self, local, value);
        };
        if matches!(stack.get_register_space(*result), RegisterSpace::Local) {
            return fallback_copy(self, local, value);
>>>>>>> eb0f1aa1
        }
        if *result != value {
            // TODO: Find out in what cases `result != value`. Is this a bug or an edge case?
            //       Generally `result` should be equal to `value` since `value` refers to the
            //       `result` of the previous instruction.
            //       Therefore, instead of an `if` we originally had a `debug_assert`.
            //       (Note: the spidermonkey bench test failed without this change.)
            return fallback_copy(self, local, value);
        }
        *result = local;
        Ok(())
    }

    /// Pushes an [`Instruction::ConsumeFuel`] with base fuel costs to the [`InstrEncoder`].
    pub fn push_consume_fuel_instr(&mut self, block_fuel: u64) -> Result<Instr, TranslationError> {
        self.instrs.push(Instruction::consume_fuel(block_fuel)?)
    }

    /// Notifies the [`InstrEncoder`] that a local variable has been preserved.
    ///
    /// # Note
    ///
    /// This is an optimization that we perform to avoid or minimize the work
    /// done in [`InstrEncoder::defrag_registers`] by either avoiding defragmentation
    /// entirely if no local preservations took place or by at least only defragmenting
    /// the slice of instructions that could have been affected by it but not all
    /// encoded instructions.
    /// Only instructions that are encoded after the preservation could have been affected.
    ///
    /// This will ignore any preservation notifications after the first one.
    pub fn notify_preserved_register(&mut self, preserve_instr: Instr) {
        debug_assert!(
            matches!(self.instrs.get(preserve_instr), Instruction::Copy { .. }),
            "a preserve instruction is always a register copy instruction"
        );
        if self.notified_preservation.is_none() {
            self.notified_preservation = Some(preserve_instr);
        }
    }

    /// Defragments storage-space registers of all encoded [`Instruction`].
    pub fn defrag_registers(&mut self, stack: &mut ValueStack) -> Result<(), TranslationError> {
        stack.finalize_alloc();
        if let Some(notified_preserved) = self.notified_preservation {
            for instr in self.instrs.get_slice_at_mut(notified_preserved) {
                instr.visit_input_registers(|reg| *reg = stack.defrag_register(*reg));
            }
        }
        Ok(())
    }

    /// Encodes a `branch_eqz` instruction and tries to fuse it with a previous comparison instruction.
    pub fn encode_branch_eqz(
        &mut self,
        stack: &mut ValueStack,
        condition: Register,
        label: LabelRef,
    ) -> Result<(), TranslationError> {
        type BranchCmpConstructor = fn(Register, Register, BranchOffset16) -> Instruction;
        type BranchCmpImmConstructor<T> = fn(Register, Const16<T>, BranchOffset16) -> Instruction;

        /// Encode an unoptimized `branch_eqz` instruction.
        ///
        /// This is used as fallback whenever fusing compare and branch instructions is not possible.
        fn encode_branch_eqz_fallback(
            this: &mut InstrEncoder,
            condition: Register,
            label: LabelRef,
        ) -> Result<(), TranslationError> {
            let offset = this.try_resolve_label(label)?;
            this.push_instr(Instruction::branch_eqz(condition, offset))?;
            Ok(())
        }

        /// Create a fused cmp+branch instruction and wrap it in a `Some`.
        ///
        /// We wrap the returned value in `Some` to unify handling of a bunch of cases.
        fn fuse(
            this: &mut InstrEncoder,
            stack: &mut ValueStack,
            last_instr: Instr,
            instr: BinInstr,
            label: LabelRef,
            make_instr: BranchCmpConstructor,
        ) -> Result<Option<Instruction>, TranslationError> {
            if matches!(stack.get_register_space(instr.result), RegisterSpace::Local) {
                // We need to filter out instructions that store their result
                // into a local register slot because they introduce observable behavior
                // which a fused cmp+branch instruction would remove.
                return Ok(None);
            }
            let offset = this.try_resolve_label_for(label, last_instr)?;
            let instr = BranchOffset16::new(offset)
                .map(|offset16| make_instr(instr.lhs, instr.rhs, offset16));
            Ok(instr)
        }

        /// Create a fused cmp+branch instruction with a 16-bit immediate and wrap it in a `Some`.
        ///
        /// We wrap the returned value in `Some` to unify handling of a bunch of cases.
        fn fuse_imm<T>(
            this: &mut InstrEncoder,
            stack: &mut ValueStack,
            last_instr: Instr,
            instr: BinInstrImm16<T>,
            label: LabelRef,
            make_instr: BranchCmpImmConstructor<T>,
        ) -> Result<Option<Instruction>, TranslationError> {
            if matches!(stack.get_register_space(instr.result), RegisterSpace::Local) {
                // We need to filter out instructions that store their result
                // into a local register slot because they introduce observable behavior
                // which a fused cmp+branch instruction would remove.
                return Ok(None);
            }
            let offset = this.try_resolve_label_for(label, last_instr)?;
            let instr = BranchOffset16::new(offset)
                .map(|offset16| make_instr(instr.reg_in, instr.imm_in, offset16));
            Ok(instr)
        }
        use Instruction as I;

        let Some(last_instr) = self.last_instr else {
            return encode_branch_eqz_fallback(self, condition, label);
        };

        #[rustfmt::skip]
        let fused_instr = match *self.instrs.get(last_instr) {
            I::I32EqImm16(instr) if instr.imm_in.is_zero() => {
                match stack.get_register_space(instr.result) {
                    RegisterSpace::Local => None,
                    _ => {
                        // Note: unfortunately we cannot apply this optimization for `i64` variants
                        //       since the standard `branch_eqz` assumes its operands to be of type `i32`.
                        let offset32 = self.try_resolve_label_for(label, last_instr)?;
                        Some(Instruction::branch_nez(instr.reg_in, offset32))
                    }
                }
            }
            I::I32NeImm16(instr) if instr.imm_in.is_zero() => {
                match stack.get_register_space(instr.result) {
                    RegisterSpace::Local => None,
                    _ => {
                        // Note: unfortunately we cannot apply this optimization for `i64` variants
                        //       since the standard `branch_nez` assumes its operands to be of type `i32`.
                        let offset32 = self.try_resolve_label_for(label, last_instr)?;
                        Some(Instruction::branch_eqz(instr.reg_in, offset32))
                    }
                }
            }
            I::I32Eq(instr) => fuse(self, stack, last_instr, instr, label, I::branch_i32_ne as _)?,
            I::I32Ne(instr) => fuse(self, stack, last_instr, instr, label, I::branch_i32_eq as _)?,
            I::I32LtS(instr) => fuse(self, stack, last_instr, instr, label, I::branch_i32_ge_s as _)?,
            I::I32LtU(instr) => fuse(self, stack, last_instr, instr, label, I::branch_i32_ge_u as _)?,
            I::I32LeS(instr) => fuse(self, stack, last_instr, instr, label, I::branch_i32_gt_s as _)?,
            I::I32LeU(instr) => fuse(self, stack, last_instr, instr, label, I::branch_i32_gt_u as _)?,
            I::I32GtS(instr) => fuse(self, stack, last_instr, instr, label, I::branch_i32_le_s as _)?,
            I::I32GtU(instr) => fuse(self, stack, last_instr, instr, label, I::branch_i32_le_u as _)?,
            I::I32GeS(instr) => fuse(self, stack, last_instr, instr, label, I::branch_i32_lt_s as _)?,
            I::I32GeU(instr) => fuse(self, stack, last_instr, instr, label, I::branch_i32_lt_u as _)?,
            I::I64Eq(instr) => fuse(self, stack, last_instr, instr, label, I::branch_i64_ne as _)?,
            I::I64Ne(instr) => fuse(self, stack, last_instr, instr, label, I::branch_i64_eq as _)?,
            I::I64LtS(instr) => fuse(self, stack, last_instr, instr, label, I::branch_i64_ge_s as _)?,
            I::I64LtU(instr) => fuse(self, stack, last_instr, instr, label, I::branch_i64_ge_u as _)?,
            I::I64LeS(instr) => fuse(self, stack, last_instr, instr, label, I::branch_i64_gt_s as _)?,
            I::I64LeU(instr) => fuse(self, stack, last_instr, instr, label, I::branch_i64_gt_u as _)?,
            I::I64GtS(instr) => fuse(self, stack, last_instr, instr, label, I::branch_i64_le_s as _)?,
            I::I64GtU(instr) => fuse(self, stack, last_instr, instr, label, I::branch_i64_le_u as _)?,
            I::I64GeS(instr) => fuse(self, stack, last_instr, instr, label, I::branch_i64_lt_s as _)?,
            I::I64GeU(instr) => fuse(self, stack, last_instr, instr, label, I::branch_i64_lt_u as _)?,
            I::F32Eq(instr) => fuse(self, stack, last_instr, instr, label, I::branch_f32_ne as _)?,
            I::F32Ne(instr) => fuse(self, stack, last_instr, instr, label, I::branch_f32_eq as _)?,
            // Note: We cannot fuse cmp+branch for float comparison operators due to how NaN values are treated.
            I::I32EqImm16(instr) => fuse_imm(self, stack, last_instr, instr, label, I::branch_i32_ne_imm as _)?,
            I::I32NeImm16(instr) => fuse_imm(self, stack, last_instr, instr, label, I::branch_i32_eq_imm as _)?,
            I::I32LtSImm16(instr) => fuse_imm(self, stack, last_instr, instr, label, I::branch_i32_ge_s_imm as _)?,
            I::I32LtUImm16(instr) => fuse_imm(self, stack, last_instr, instr, label, I::branch_i32_ge_u_imm as _)?,
            I::I32LeSImm16(instr) => fuse_imm(self, stack, last_instr, instr, label, I::branch_i32_gt_s_imm as _)?,
            I::I32LeUImm16(instr) => fuse_imm(self, stack, last_instr, instr, label, I::branch_i32_gt_u_imm as _)?,
            I::I32GtSImm16(instr) => fuse_imm(self, stack, last_instr, instr, label, I::branch_i32_le_s_imm as _)?,
            I::I32GtUImm16(instr) => fuse_imm(self, stack, last_instr, instr, label, I::branch_i32_le_u_imm as _)?,
            I::I32GeSImm16(instr) => fuse_imm(self, stack, last_instr, instr, label, I::branch_i32_lt_s_imm as _)?,
            I::I32GeUImm16(instr) => fuse_imm(self, stack, last_instr, instr, label, I::branch_i32_lt_u_imm as _)?,
            I::I64EqImm16(instr) => fuse_imm(self, stack, last_instr, instr, label, I::branch_i64_ne_imm as _)?,
            I::I64NeImm16(instr) => fuse_imm(self, stack, last_instr, instr, label, I::branch_i64_eq_imm as _)?,
            I::I64LtSImm16(instr) => fuse_imm(self, stack, last_instr, instr, label, I::branch_i64_ge_s_imm as _)?,
            I::I64LtUImm16(instr) => fuse_imm(self, stack, last_instr, instr, label, I::branch_i64_ge_u_imm as _)?,
            I::I64LeSImm16(instr) => fuse_imm(self, stack, last_instr, instr, label, I::branch_i64_gt_s_imm as _)?,
            I::I64LeUImm16(instr) => fuse_imm(self, stack, last_instr, instr, label, I::branch_i64_gt_u_imm as _)?,
            I::I64GtSImm16(instr) => fuse_imm(self, stack, last_instr, instr, label, I::branch_i64_le_s_imm as _)?,
            I::I64GtUImm16(instr) => fuse_imm(self, stack, last_instr, instr, label, I::branch_i64_le_u_imm as _)?,
            I::I64GeSImm16(instr) => fuse_imm(self, stack, last_instr, instr, label, I::branch_i64_lt_s_imm as _)?,
            I::I64GeUImm16(instr) => fuse_imm(self, stack, last_instr, instr, label, I::branch_i64_lt_u_imm as _)?,
            _ => None,
        };
        if let Some(fused_instr) = fused_instr {
            _ = mem::replace(self.instrs.get_mut(last_instr), fused_instr);
            return Ok(());
        }
        encode_branch_eqz_fallback(self, condition, label)
    }

    /// Encodes a `branch_nez` instruction and tries to fuse it with a previous comparison instruction.
    pub fn encode_branch_nez(
        &mut self,
        stack: &mut ValueStack,
        condition: Register,
        label: LabelRef,
    ) -> Result<(), TranslationError> {
        type BranchCmpConstructor = fn(Register, Register, BranchOffset16) -> Instruction;
        type BranchCmpImmConstructor<T> = fn(Register, Const16<T>, BranchOffset16) -> Instruction;

        /// Encode an unoptimized `branch_nez` instruction.
        ///
        /// This is used as fallback whenever fusing compare and branch instructions is not possible.
        fn encode_branch_nez_fallback(
            this: &mut InstrEncoder,
            condition: Register,
            label: LabelRef,
        ) -> Result<(), TranslationError> {
            let offset = this.try_resolve_label(label)?;
            this.push_instr(Instruction::branch_nez(condition, offset))?;
            Ok(())
        }

        /// Create a fused cmp+branch instruction and wrap it in a `Some`.
        ///
        /// We wrap the returned value in `Some` to unify handling of a bunch of cases.
        fn fuse(
            this: &mut InstrEncoder,
            stack: &mut ValueStack,
            last_instr: Instr,
            instr: BinInstr,
            label: LabelRef,
            make_instr: BranchCmpConstructor,
        ) -> Result<Option<Instruction>, TranslationError> {
            if matches!(stack.get_register_space(instr.result), RegisterSpace::Local) {
                // We need to filter out instructions that store their result
                // into a local register slot because they introduce observable behavior
                // which a fused cmp+branch instruction would remove.
                return Ok(None);
            }
            let offset = this.try_resolve_label_for(label, last_instr)?;
            let instr = BranchOffset16::new(offset)
                .map(|offset16| make_instr(instr.lhs, instr.rhs, offset16));
            Ok(instr)
        }

        /// Create a fused cmp+branch instruction with a 16-bit immediate and wrap it in a `Some`.
        ///
        /// We wrap the returned value in `Some` to unify handling of a bunch of cases.
        fn fuse_imm<T>(
            this: &mut InstrEncoder,
            stack: &mut ValueStack,
            last_instr: Instr,
            instr: BinInstrImm16<T>,
            label: LabelRef,
            make_instr: BranchCmpImmConstructor<T>,
        ) -> Result<Option<Instruction>, TranslationError> {
            if matches!(stack.get_register_space(instr.result), RegisterSpace::Local) {
                // We need to filter out instructions that store their result
                // into a local register slot because they introduce observable behavior
                // which a fused cmp+branch instruction would remove.
                return Ok(None);
            }
            let offset = this.try_resolve_label_for(label, last_instr)?;
            let instr = BranchOffset16::new(offset)
                .map(|offset16| make_instr(instr.reg_in, instr.imm_in, offset16));
            Ok(instr)
        }
        use Instruction as I;

        let Some(last_instr) = self.last_instr else {
            return encode_branch_nez_fallback(self, condition, label);
        };

        #[rustfmt::skip]
        let fused_instr = match *self.instrs.get(last_instr) {
            I::I32EqImm16(instr) if instr.imm_in.is_zero() => {
                match stack.get_register_space(instr.result) {
                    RegisterSpace::Local => None,
                    _ => {
                        // Note: unfortunately we cannot apply this optimization for `i64` variants
                        //       since the standard `branch_eqz` assumes its operands to be of type `i32`.
                        let offset32 = self.try_resolve_label_for(label, last_instr)?;
                        Some(Instruction::branch_eqz(instr.reg_in, offset32))
                    }
                }
            }
            I::I32NeImm16(instr) if instr.imm_in.is_zero() => {
                match stack.get_register_space(instr.result) {
                    RegisterSpace::Local => None,
                    _ => {
                        // Note: unfortunately we cannot apply this optimization for `i64` variants
                        //       since the standard `branch_nez` assumes its operands to be of type `i32`.
                        let offset32 = self.try_resolve_label_for(label, last_instr)?;
                        Some(Instruction::branch_nez(instr.reg_in, offset32))
                    }
                }
            }
            I::I32Eq(instr) => fuse(self, stack, last_instr, instr, label, I::branch_i32_eq as _)?,
            I::I32Ne(instr) => fuse(self, stack, last_instr, instr, label, I::branch_i32_ne as _)?,
            I::I32LtS(instr) => fuse(self, stack, last_instr, instr, label, I::branch_i32_lt_s as _)?,
            I::I32LtU(instr) => fuse(self, stack, last_instr, instr, label, I::branch_i32_lt_u as _)?,
            I::I32LeS(instr) => fuse(self, stack, last_instr, instr, label, I::branch_i32_le_s as _)?,
            I::I32LeU(instr) => fuse(self, stack, last_instr, instr, label, I::branch_i32_le_u as _)?,
            I::I32GtS(instr) => fuse(self, stack, last_instr, instr, label, I::branch_i32_gt_s as _)?,
            I::I32GtU(instr) => fuse(self, stack, last_instr, instr, label, I::branch_i32_gt_u as _)?,
            I::I32GeS(instr) => fuse(self, stack, last_instr, instr, label, I::branch_i32_ge_s as _)?,
            I::I32GeU(instr) => fuse(self, stack, last_instr, instr, label, I::branch_i32_ge_u as _)?,
            I::I64Eq(instr) => fuse(self, stack, last_instr, instr, label, I::branch_i64_eq as _)?,
            I::I64Ne(instr) => fuse(self, stack, last_instr, instr, label, I::branch_i64_ne as _)?,
            I::I64LtS(instr) => fuse(self, stack, last_instr, instr, label, I::branch_i64_lt_s as _)?,
            I::I64LtU(instr) => fuse(self, stack, last_instr, instr, label, I::branch_i64_lt_u as _)?,
            I::I64LeS(instr) => fuse(self, stack, last_instr, instr, label, I::branch_i64_le_s as _)?,
            I::I64LeU(instr) => fuse(self, stack, last_instr, instr, label, I::branch_i64_le_u as _)?,
            I::I64GtS(instr) => fuse(self, stack, last_instr, instr, label, I::branch_i64_gt_s as _)?,
            I::I64GtU(instr) => fuse(self, stack, last_instr, instr, label, I::branch_i64_gt_u as _)?,
            I::I64GeS(instr) => fuse(self, stack, last_instr, instr, label, I::branch_i64_ge_s as _)?,
            I::I64GeU(instr) => fuse(self, stack, last_instr, instr, label, I::branch_i64_ge_u as _)?,
            I::F32Eq(instr) => fuse(self, stack, last_instr, instr, label, I::branch_f32_eq as _)?,
            I::F32Ne(instr) => fuse(self, stack, last_instr, instr, label, I::branch_f32_ne as _)?,
            I::F32Lt(instr) => fuse(self, stack, last_instr, instr, label, I::branch_f32_lt as _)?,
            I::F32Le(instr) => fuse(self, stack, last_instr, instr, label, I::branch_f32_le as _)?,
            I::F32Gt(instr) => fuse(self, stack, last_instr, instr, label, I::branch_f32_gt as _)?,
            I::F32Ge(instr) => fuse(self, stack, last_instr, instr, label, I::branch_f32_ge as _)?,
            I::F64Eq(instr) => fuse(self, stack, last_instr, instr, label, I::branch_f64_eq as _)?,
            I::F64Ne(instr) => fuse(self, stack, last_instr, instr, label, I::branch_f64_ne as _)?,
            I::F64Lt(instr) => fuse(self, stack, last_instr, instr, label, I::branch_f64_lt as _)?,
            I::F64Le(instr) => fuse(self, stack, last_instr, instr, label, I::branch_f64_le as _)?,
            I::F64Gt(instr) => fuse(self, stack, last_instr, instr, label, I::branch_f64_gt as _)?,
            I::F64Ge(instr) => fuse(self, stack, last_instr, instr, label, I::branch_f64_ge as _)?,
            I::I32EqImm16(instr) => fuse_imm(self, stack, last_instr, instr, label, I::branch_i32_eq_imm as _)?,
            I::I32NeImm16(instr) => fuse_imm(self, stack, last_instr, instr, label, I::branch_i32_ne_imm as _)?,
            I::I32LtSImm16(instr) => fuse_imm(self, stack, last_instr, instr, label, I::branch_i32_lt_s_imm as _)?,
            I::I32LtUImm16(instr) => fuse_imm(self, stack, last_instr, instr, label, I::branch_i32_lt_u_imm as _)?,
            I::I32LeSImm16(instr) => fuse_imm(self, stack, last_instr, instr, label, I::branch_i32_le_s_imm as _)?,
            I::I32LeUImm16(instr) => fuse_imm(self, stack, last_instr, instr, label, I::branch_i32_le_u_imm as _)?,
            I::I32GtSImm16(instr) => fuse_imm(self, stack, last_instr, instr, label, I::branch_i32_gt_s_imm as _)?,
            I::I32GtUImm16(instr) => fuse_imm(self, stack, last_instr, instr, label, I::branch_i32_gt_u_imm as _)?,
            I::I32GeSImm16(instr) => fuse_imm(self, stack, last_instr, instr, label, I::branch_i32_ge_s_imm as _)?,
            I::I32GeUImm16(instr) => fuse_imm(self, stack, last_instr, instr, label, I::branch_i32_ge_u_imm as _)?,
            I::I64EqImm16(instr) => fuse_imm(self, stack, last_instr, instr, label, I::branch_i64_eq_imm as _)?,
            I::I64NeImm16(instr) => fuse_imm(self, stack, last_instr, instr, label, I::branch_i64_ne_imm as _)?,
            I::I64LtSImm16(instr) => fuse_imm(self, stack, last_instr, instr, label, I::branch_i64_lt_s_imm as _)?,
            I::I64LtUImm16(instr) => fuse_imm(self, stack, last_instr, instr, label, I::branch_i64_lt_u_imm as _)?,
            I::I64LeSImm16(instr) => fuse_imm(self, stack, last_instr, instr, label, I::branch_i64_le_s_imm as _)?,
            I::I64LeUImm16(instr) => fuse_imm(self, stack, last_instr, instr, label, I::branch_i64_le_u_imm as _)?,
            I::I64GtSImm16(instr) => fuse_imm(self, stack, last_instr, instr, label, I::branch_i64_gt_s_imm as _)?,
            I::I64GtUImm16(instr) => fuse_imm(self, stack, last_instr, instr, label, I::branch_i64_gt_u_imm as _)?,
            I::I64GeSImm16(instr) => fuse_imm(self, stack, last_instr, instr, label, I::branch_i64_ge_s_imm as _)?,
            I::I64GeUImm16(instr) => fuse_imm(self, stack, last_instr, instr, label, I::branch_i64_ge_u_imm as _)?,
            _ => None,
        };
        if let Some(fused_instr) = fused_instr {
            _ = mem::replace(self.instrs.get_mut(last_instr), fused_instr);
            return Ok(());
        }
        encode_branch_nez_fallback(self, condition, label)
    }
}

impl Instruction {
    /// Updates the [`BranchOffset`] for the branch [`Instruction].
    ///
    /// # Panics
    ///
    /// If `self` is not a branch [`Instruction`].
    pub fn update_branch_offset(
        &mut self,
        new_offset: BranchOffset,
    ) -> Result<(), TranslationError> {
        match self {
            Instruction::Branch { offset }
            | Instruction::BranchEqz { offset, .. }
            | Instruction::BranchNez { offset, .. } => {
                offset.init(new_offset);
                Ok(())
            }
            Instruction::BranchI32Eq(instr)
            | Instruction::BranchI32Ne(instr)
            | Instruction::BranchI32LtS(instr)
            | Instruction::BranchI32LtU(instr)
            | Instruction::BranchI32LeS(instr)
            | Instruction::BranchI32LeU(instr)
            | Instruction::BranchI32GtS(instr)
            | Instruction::BranchI32GtU(instr)
            | Instruction::BranchI32GeS(instr)
            | Instruction::BranchI32GeU(instr)
            | Instruction::BranchI64Eq(instr)
            | Instruction::BranchI64Ne(instr)
            | Instruction::BranchI64LtS(instr)
            | Instruction::BranchI64LtU(instr)
            | Instruction::BranchI64LeS(instr)
            | Instruction::BranchI64LeU(instr)
            | Instruction::BranchI64GtS(instr)
            | Instruction::BranchI64GtU(instr)
            | Instruction::BranchI64GeS(instr)
            | Instruction::BranchI64GeU(instr)
            | Instruction::BranchF32Eq(instr)
            | Instruction::BranchF32Ne(instr)
            | Instruction::BranchF32Lt(instr)
            | Instruction::BranchF32Le(instr)
            | Instruction::BranchF32Gt(instr)
            | Instruction::BranchF32Ge(instr)
            | Instruction::BranchF64Eq(instr)
            | Instruction::BranchF64Ne(instr)
            | Instruction::BranchF64Lt(instr)
            | Instruction::BranchF64Le(instr)
            | Instruction::BranchF64Gt(instr)
            | Instruction::BranchF64Ge(instr) => instr.offset.init(new_offset),
            Instruction::BranchI32EqImm(instr)
            | Instruction::BranchI32NeImm(instr)
            | Instruction::BranchI32LtSImm(instr)
            | Instruction::BranchI32LeSImm(instr)
            | Instruction::BranchI32GtSImm(instr)
            | Instruction::BranchI32GeSImm(instr) => instr.offset.init(new_offset),
            Instruction::BranchI32LtUImm(instr)
            | Instruction::BranchI32LeUImm(instr)
            | Instruction::BranchI32GtUImm(instr)
            | Instruction::BranchI32GeUImm(instr) => instr.offset.init(new_offset),
            Instruction::BranchI64EqImm(instr)
            | Instruction::BranchI64NeImm(instr)
            | Instruction::BranchI64LtSImm(instr)
            | Instruction::BranchI64LeSImm(instr)
            | Instruction::BranchI64GtSImm(instr)
            | Instruction::BranchI64GeSImm(instr) => instr.offset.init(new_offset),
            Instruction::BranchI64LtUImm(instr)
            | Instruction::BranchI64LeUImm(instr)
            | Instruction::BranchI64GtUImm(instr)
            | Instruction::BranchI64GeUImm(instr) => instr.offset.init(new_offset),
            _ => panic!("tried to update branch offset of a non-branch instruction: {self:?}"),
        }
    }
}

#[cfg(test)]
mod tests {
    use super::*;
    use crate::engine::regmach::{bytecode::RegisterSpan, translator::typed_value::TypedValue};

    #[test]
    fn has_overlapping_copies_works() {
        assert!(!InstrEncoder::has_overlapping_copies(
            RegisterSpan::new(Register::from_i16(0)).iter(0),
            &[],
        ));
        assert!(!InstrEncoder::has_overlapping_copies(
            RegisterSpan::new(Register::from_i16(0)).iter(2),
            &[TypedProvider::register(0), TypedProvider::register(1),],
        ));
        assert!(!InstrEncoder::has_overlapping_copies(
            RegisterSpan::new(Register::from_i16(0)).iter(2),
            &[
                TypedProvider::Const(TypedValue::from(10_i32)),
                TypedProvider::Const(TypedValue::from(20_i32)),
            ],
        ));
        assert!(InstrEncoder::has_overlapping_copies(
            RegisterSpan::new(Register::from_i16(0)).iter(2),
            &[
                TypedProvider::Const(TypedValue::from(10_i32)),
                TypedProvider::register(0),
            ],
        ));
        assert!(InstrEncoder::has_overlapping_copies(
            RegisterSpan::new(Register::from_i16(0)).iter(2),
            &[TypedProvider::register(0), TypedProvider::register(0),],
        ));
        assert!(InstrEncoder::has_overlapping_copies(
            RegisterSpan::new(Register::from_i16(3)).iter(3),
            &[
                TypedProvider::register(2),
                TypedProvider::register(3),
                TypedProvider::register(2),
            ],
        ));
        assert!(InstrEncoder::has_overlapping_copies(
            RegisterSpan::new(Register::from_i16(3)).iter(4),
            &[
                TypedProvider::register(-1),
                TypedProvider::register(10),
                TypedProvider::register(2),
                TypedProvider::register(4),
            ],
        ));
    }

    fn span(register: impl Into<Register>) -> RegisterSpan {
        RegisterSpan::new(register.into())
    }

    #[test]
    fn has_overlapping_copies_2_works() {
        // len == 0
        assert!(!InstrEncoder::has_overlapping_copy_spans(
            span(0),
            span(0),
            0
        ));
        assert!(!InstrEncoder::has_overlapping_copy_spans(
            span(0),
            span(1),
            0
        ));
        assert!(!InstrEncoder::has_overlapping_copy_spans(
            span(1),
            span(0),
            0
        ));
        // len == 1
        assert!(!InstrEncoder::has_overlapping_copy_spans(
            span(0),
            span(0),
            1
        ));
        assert!(!InstrEncoder::has_overlapping_copy_spans(
            span(0),
            span(1),
            1
        ));
        assert!(!InstrEncoder::has_overlapping_copy_spans(
            span(1),
            span(0),
            1
        ));
        assert!(!InstrEncoder::has_overlapping_copy_spans(
            span(1),
            span(1),
            1
        ));
        // len == 2
        assert!(!InstrEncoder::has_overlapping_copy_spans(
            span(0),
            span(0),
            2
        ));
        assert!(!InstrEncoder::has_overlapping_copy_spans(
            span(0),
            span(1),
            2
        ));
        assert!(InstrEncoder::has_overlapping_copy_spans(
            span(1),
            span(0),
            2
        ));
        assert!(!InstrEncoder::has_overlapping_copy_spans(
            span(1),
            span(1),
            2
        ));
        // len == 3
        assert!(!InstrEncoder::has_overlapping_copy_spans(
            span(0),
            span(0),
            3
        ));
        assert!(!InstrEncoder::has_overlapping_copy_spans(
            span(0),
            span(1),
            3
        ));
        assert!(InstrEncoder::has_overlapping_copy_spans(
            span(1),
            span(0),
            3
        ));
        assert!(!InstrEncoder::has_overlapping_copy_spans(
            span(1),
            span(1),
            3
        ));
        // special cases
        assert!(InstrEncoder::has_overlapping_copy_spans(
            span(1),
            span(0),
            3
        ));
        assert!(InstrEncoder::has_overlapping_copy_spans(
            span(2),
            span(0),
            3
        ));
        assert!(!InstrEncoder::has_overlapping_copy_spans(
            span(3),
            span(0),
            3
        ));
        assert!(!InstrEncoder::has_overlapping_copy_spans(
            span(4),
            span(0),
            3
        ));
        assert!(!InstrEncoder::has_overlapping_copy_spans(
            span(4),
            span(0),
            4
        ));
        assert!(InstrEncoder::has_overlapping_copy_spans(
            span(4),
            span(1),
            4
        ));
        assert!(InstrEncoder::has_overlapping_copy_spans(
            span(4),
            span(0),
            5
        ));
    }
}<|MERGE_RESOLUTION|>--- conflicted
+++ resolved
@@ -632,33 +632,6 @@
         local: Register,
         value: Register,
     ) -> Result<(), TranslationError> {
-<<<<<<< HEAD
-        if let Some(last_instr) = self.last_instr {
-            let instr = self.instrs.get_mut(last_instr);
-            if let Some(result) = instr.result_mut(res) {
-                // Case: we can replace the `result` register of the previous
-                //       instruction instead of emitting a copy instruction.
-                if *result == value {
-                    // TODO: Find out in what cases `result != value`. Is this a bug or an edge case?
-                    //       Generally `result` should be equal to `value` since `value` refers to the
-                    //       `result` of the previous instruction.
-                    //       Therefore, instead of an `if` we originally had a `debug_assert`.
-                    //       (Note: the spidermonkey bench test failed without this change.)
-                    *result = local;
-                    if let Instruction::I32AddImm16(instr) = instr {
-                        if instr.result == instr.reg_in {
-                            let result = instr.result;
-                            let value = Const32::from(i32::from(instr.imm_in));
-                            _ = core::mem::replace(
-                                self.instrs.get_mut(last_instr),
-                                Instruction::i32_add_assign_imm(result, value),
-                            );
-                        }
-                    }
-                    return Ok(());
-                }
-            }
-=======
         /// Fallback for when we need to encode a `copy` instruction to encode the `local.set` or `local.tee`.
         fn fallback_copy(
             this: &mut InstrEncoder,
@@ -676,7 +649,6 @@
         };
         if matches!(stack.get_register_space(*result), RegisterSpace::Local) {
             return fallback_copy(self, local, value);
->>>>>>> eb0f1aa1
         }
         if *result != value {
             // TODO: Find out in what cases `result != value`. Is this a bug or an edge case?
@@ -687,6 +659,16 @@
             return fallback_copy(self, local, value);
         }
         *result = local;
+        if let Instruction::I32AddImm16(instr) = self.instrs.get_mut(last_instr) {
+            if instr.result == instr.reg_in {
+                let result = instr.result;
+                let value = Const32::from(i32::from(instr.imm_in));
+                _ = core::mem::replace(
+                    self.instrs.get_mut(last_instr),
+                    Instruction::i32_add_assign_imm(result, value),
+                );
+            }
+        }
         Ok(())
     }
 
